--- conflicted
+++ resolved
@@ -24,9 +24,8 @@
 #include "kspace.h"
 #include "math_const.h"
 #include "memory.h"
+#include "neighbor.h"
 #include "neigh_list.h"
-#include "neigh_request.h"
-#include "neighbor.h"
 #include "update.h"
 
 #include <cmath>
@@ -331,38 +330,8 @@
   if (!atom->q_flag)
     error->all(FLERR,"Pair style lj/switch3/coulgauss/long requires atom attribute q");
 
-<<<<<<< HEAD
-  // request regular or rRESPA neighbor list
-
-  int irequest;
-  int respa = 0;
-
-  if (update->whichflag == 1 && utils::strmatch(update->integrate_style,"^respa")) {
-    if (((Respa *) update->integrate)->level_inner >= 0) respa = 1;
-    if (((Respa *) update->integrate)->level_middle >= 0) respa = 2;
-  }
-
-  irequest = neighbor->request(this,instance_me);
-
-  if (respa >= 1) {
-    neighbor->requests[irequest]->respaouter = 1;
-    neighbor->requests[irequest]->respainner = 1;
-  }
-  if (respa == 2) neighbor->requests[irequest]->respamiddle = 1;
-
   cut_coulsq = cut_coul * cut_coul;
 
-  // set rRESPA cutoffs
-
-  if (utils::strmatch(update->integrate_style,"^respa") &&
-      ((Respa *) update->integrate)->level_inner >= 0)
-    cut_respa = ((Respa *) update->integrate)->cutoff;
-  else cut_respa = nullptr;
-
-=======
-  cut_coulsq = cut_coul * cut_coul;
-
->>>>>>> b976c2d1
   // insure use of KSpace long-range solver, set g_ewald
 
   if (force->kspace == nullptr)
