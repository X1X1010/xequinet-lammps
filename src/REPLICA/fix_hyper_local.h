--- conflicted
+++ resolved
@@ -21,7 +21,6 @@
 #define LMP_FIX_HYPER_LOCAL_H
 
 #include "fix_hyper.h"
-#include "my_page.h"
 
 namespace LAMMPS_NS {
 
@@ -64,11 +63,6 @@
   double alpha;              // unitless dt/alpha_user
   double boost_target;       // target value of boost
   int checkghost,checkbias;  // flags for optional stats
-<<<<<<< HEAD
-
-  double cutbondsq,dcutsq;
-  double beta,invqfactorsq;
-=======
   int checkbias_every;
   int checkbias_flag;
   int boundflag,resetfreq;   // bias coeff bounding and reset settings
@@ -81,7 +75,6 @@
   // DEBUG - 2 lines
   int overcount;
   double myboost;
->>>>>>> 5e3fe197
 
   // flags
 
@@ -91,91 +84,21 @@
   bigint starttime;          // timestep when this fix was invoked
   int commflag;              // flag for communication mode
 
-<<<<<<< HEAD
+  // bias coeff bounds and reset
+
+  double bound_lower,bound_upper;
+  bigint lastreset;
+
   // stats
 
   int nbondbuild;            // # of rebuilds of bond list
   double time_bondbuild;     // CPU time for bond builds
 
-=======
-  // bias coeff bounds and reset
-
-  double bound_lower,bound_upper;
-  bigint lastreset;
-
-  // stats
-
-  int nbondbuild;            // # of rebuilds of bond list
-  double time_bondbuild;     // CPU time for bond builds
-
->>>>>>> 5e3fe197
   bigint allbonds;           // current total # of bonds
   int nnewbond;              // running tally of # of new bonds created
   int maxbondperatom;        // max # of bonds any atom ever has
   int nevent;                // # of events that trigger bond rebuild
   int nevent_atom;           // # of atoms that experienced an event
-<<<<<<< HEAD
-
-  int nbias_running;         // running count of biased bonds
-  int nobias_running;        // ditto for bonds with bias = 0, b/c too long
-  int negstrain_running;     // ditto for bonds with negative strain
-
-  double mybias;             // sum of bias potentials for biased bonds
-  double maxbondlen;         // cummulative max length of any bond
-  double maxdriftsq;         // max distance any bond atom drifts from quenched x
-
-  double sumbiascoeff;       // sum of all bond bias coeffs at each timestep
-  double avebiascoeff;       // cummulative sumbiascoeff/allbonds across steps
-  double minbiascoeff;       // cummulative min bias coeff for any bond
-  double maxbiascoeff;       // cummulative max bias coeff for any bond
-
-  double rmaxever,rmaxeverbig;
-  int ghost_toofar;          // # of ghost atoms not found in Dcut neigh list
-
-  int checkbias_every,checkbias_flag,checkbias_count;
-
-  // 2 neighbor lists
-
-  class NeighList *listfull;   // full neigh list up to Dcut distance
-  class NeighList *listhalf;   // half neigh list up to pair distance
-                               // both created only when bonds are rebuilt
-
-  // list of my owned bonds and bias coeffs
-  // persists on a proc from one event until the next
-
-  struct OneBond {             // single IJ bond, atom I is owner
-    int i,j;                   // current local indices of 2 bond atoms
-    int iold,jold;             // local indices when bonds were formed
-    double r0;                 // relaxed bond length
-  };
-
-  OneBond *blist;              // list of owned bonds
-  double *biascoeff;           // biasing coefficient Cij for each bond
-  int nblocal;                 // # of owned bonds
-  int maxbond;                 // allocated size of blist
-
-  // old data from last timestep bonds were formed
-  // persists on a proc from one event until the next
-  // first set of vectors are maxlocal in length
-  // second set of vectors are maxall in length
-
-  int nlocal_old;               // nlocal for old atoms
-  int nall_old;                 // nlocal+nghost for old atoms
-  int maxlocal;                 // allocated size of old local atom vecs
-  int maxall;                   // allocated size of old all atom vecs
-
-  int *numbond;                 // # of bonds owned by old owned atoms
-  int *maxhalf;                 // bond index for maxstrain bond of old atoms
-  int *eligible;                // 0/1 flag for bias on one of old atom's bonds
-  double *maxhalfstrain;        // strain value for maxstrain bond of old atoms
-
-  int *old2now;                 // o2n[i] = current local index of old atom I
-                                // may be -1 if ghost atom has drifted
-  tagint *tagold;               // IDs of atoms when bonds were formed
-                                // 0 if a ghost atom is not in Dcut neigh list
-  double **xold;                // coords of atoms when bonds were formed
-
-=======
 
   int nbias_running;         // running count of biased bonds
   int nobias_running;        // ditto for bonds with bias = 0, b/c too long
@@ -241,7 +164,6 @@
                                 // 0 if a ghost atom is not in Dcut neigh list
   double **xold;                // coords of atoms when bonds were formed
 
->>>>>>> 5e3fe197
   // vectors used to find maxstrain bonds within a local domain
 
   int maxatom;                 // size of these vectors, nlocal + nghost
