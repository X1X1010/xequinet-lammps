// clang-format off
/* ----------------------------------------------------------------------
   LAMMPS - Large-scale Atomic/Molecular Massively Parallel Simulator
   https://www.lammps.org/, Sandia National Laboratories
   Steve Plimpton, sjplimp@sandia.gov

   Copyright (2003) Sandia Corporation.  Under the terms of Contract
   DE-AC04-94AL85000 with Sandia Corporation, the U.S. Government retains
   certain rights in this software.  This software is distributed under
   the GNU General Public License.

   See the README file in the top-level LAMMPS directory.
------------------------------------------------------------------------- */

#include "fix_pair.h"

#include "atom.h"
#include "dump.h"
#include "error.h"
#include "force.h"
#include "fix.h"
#include "input.h"
#include "memory.h"
#include "pair.h"
#include "output.h"
#include "variable.h"
#include "update.h"
#include "variable.h"

#include <cstring>

using namespace LAMMPS_NS;
using namespace FixConst;

/* ---------------------------------------------------------------------- */

FixPair::FixPair(LAMMPS *lmp, int narg, char **arg) :
  Fix(lmp, narg, arg)
{
  if (narg < 7) utils::missing_cmd_args(FLERR, "fix pair", error);

  nevery = utils::inumeric(FLERR,arg[3],false,lmp);
  if (nevery < 1) error->all(FLERR,"Illegal fix pair every value: {}", nevery);

  pairname = utils::strdup(arg[4]);
  pstyle = force->pair_match(pairname,1,0);
  if (pstyle == nullptr) error->all(FLERR,"Pair style {} for fix pair not found", pairname);

  nfield = (narg-5) / 2;
  fieldname = new char*[nfield];
  trigger = new int[nfield];

  nfield = 0;
  int iarg = 5;

  while (iarg < narg) {
    if (iarg+2 > narg) utils::missing_cmd_args(FLERR, fmt::format("fix pair {}", arg[iarg]), error);
    fieldname[nfield] = utils::strdup(arg[iarg]);
    int flag = utils::inumeric(FLERR,arg[iarg+1],true,lmp);
    if (flag == 0) trigger[nfield] = 0;
    else if (flag == 1) trigger[nfield] = 1;
    else error->all(FLERR,"Illegal fix pair {} command flag: {}", arg[iarg], arg[iarg+1]);
    nfield++;
    iarg += 2;
  }

  // set trigger names = fieldname + "_flag"

  triggername = new char*[nfield];

  for (int ifield = 0; ifield < nfield; ifield++) {
    if (trigger[ifield] == 0) triggername[ifield] = nullptr;
<<<<<<< HEAD
    else {
      auto str = fmt::format("{}_flag", fieldname[ifield]);
      triggername[ifield] = utils::strdup(str);
    }
=======
    else triggername[nfield] = utils::strdup(fmt::format("{}_flag", fieldname[ifield]));
>>>>>>> 2997fff3
  }

  // extract all fields just to get number of per-atom values
  //   returned data ptr may be NULL, if pair style has not allocated field yet
  //   check for recognized field cannot be done until post_force()
  // also check if triggername can be extracted as a scalar value

  triggerptr = new int*[nfield];

  ncols = 0;

  for (int ifield = 0; ifield < nfield; ifield++) {
    int columns = 0;         // set in case fieldname not recognized by pstyle
    void *pvoid = pstyle->extract_peratom(fieldname[ifield],columns);
    if (columns) ncols += columns;
    else ncols++;
    if (trigger[ifield]) {
      int dim;
      triggerptr[ifield] = (int *) pstyle->extract(triggername[ifield],dim);
      if (!triggerptr[ifield])
        error->all(FLERR,"Fix pair pair style cannot extract {}", triggername[ifield]);
      if (dim)
        error->all(FLERR,"Fix pair pair style {} trigger {} is not a scalar",
                   pairname, triggername[ifield]);
    }
  }

  // if set peratom_freq = Nevery, then cannot access the per-atom
  //   values as part of thermo output during minimiziation
  //   at different frequency or on last step of minimization
  // instead set peratom_freq = 1
  //   ok, since vector/array always have values
  //   but requires the vector/array be persisted between Nevery steps
  //     since it may be accessed

  peratom_flag = 1;
  if (ncols == 1) size_peratom_cols = 0; // MODIFIED
  else size_peratom_cols = ncols;
  peratom_freq = 1;

  // perform initial allocation of atom-based array
  // register with Atom class

  vector = nullptr;
  array = nullptr;
  grow_arrays(atom->nmax);
  atom->add_callback(Atom::GROW);

  // zero the vector/array since dump may access it on timestep 0
  // zero the vector/array since a variable may access it before first run

  int nlocal = atom->nlocal;

  if (ncols == 1) {
    for (int i = 0; i < nlocal; i++)
      vector[i] = 0.0;
  } else {
    for (int i = 0; i < nlocal; i++)
      for (int m = 0; m < ncols; m++)
        array[i][m] = 0.0;
  }
}

/* ---------------------------------------------------------------------- */

FixPair::~FixPair()
{
  // unregister callbacks to this fix from Atom class

  atom->delete_callback(id,Atom::GROW);

  delete[] pairname;
  for (int ifield = 0; ifield < nfield; ifield++) {
    delete[] fieldname[ifield];
    delete[] triggername[ifield];
  }

  delete[] fieldname;
  delete[] trigger;
  delete[] triggername;
  delete[] triggerptr;

  if (ncols == 1) memory->destroy(vector);
  else memory->destroy(array);
}

/* ---------------------------------------------------------------------- */

int FixPair::setmask()
{
  int mask = 0;
  mask |= PRE_FORCE;
  mask |= MIN_PRE_FORCE;
  mask |= POST_FORCE;
  mask |= MIN_POST_FORCE;
  return mask;
}

/* ---------------------------------------------------------------------- */

void FixPair::init()
{
  // insure pair style still exists

  pstyle = force->pair_match(pairname,1,0);
  if (pstyle == nullptr) error->all(FLERR,"Pair style {} for fix pair not found", pairname);
}

/* ---------------------------------------------------------------------- */

void FixPair::setup(int vflag)
{
  post_force(vflag);
}

/* ---------------------------------------------------------------------- */

void FixPair::setup_pre_force(int vflag)
{
  pre_force(vflag);
}

/* ----------------------------------------------------------------------
   trigger pair style computation on steps which are multiples of Nevery
------------------------------------------------------------------------- */

void FixPair::pre_force(int /*vflag*/)
{
  if (update->ntimestep % nevery) return;

  // set pair style triggers

  for (int ifield = 0; ifield < nfield; ifield++)
    if (trigger[ifield]) *(triggerptr[ifield]) = 1;
}

/* ---------------------------------------------------------------------- */

void FixPair::min_pre_force(int vflag)
{
  pre_force(vflag);
}

/* ----------------------------------------------------------------------
   extract results from pair style
------------------------------------------------------------------------- */

void FixPair::post_force(int /*vflag*/)
{
  if (update->ntimestep % nevery) return;

  // extract pair style fields one by one
  // store their values in this fix

  int nlocal = atom->nlocal;

  int icol = 0;
  int columns;

  for (int ifield = 0; ifield < nfield; ifield++) {
    void *pvoid = pstyle->extract_peratom(fieldname[ifield],columns);
    if (pvoid == nullptr)
      error->all(FLERR,"Fix pair pair style cannot extract {}",fieldname[ifield]);

    if (columns == 0) {
      double *pvector = (double *) pvoid;
      if (ncols == 1) {
        for (int i = 0; i < nlocal; i++)
          vector[i] = pvector[i];
      } else {
        for (int i = 0; i < nlocal; i++)
          array[i][icol] = pvector[i];
      }
      icol++;

    } else {
      double **parray = (double **) pvoid;
      for (int i = 0; i < nlocal; i++)
        for (int m = 0; m < columns; m++) {
          array[i][icol] = parray[i][m];
          icol++;
        }
    }
  }

  // unset pair style triggers

  for (int ifield = 0; ifield < nfield; ifield++)
    if (trigger[ifield]) *(triggerptr[ifield]) = 0;
}

/* ---------------------------------------------------------------------- */

void FixPair::min_post_force(int vflag)
{
  post_force(vflag);
}

/* ----------------------------------------------------------------------
   allocate atom-based vector or array
------------------------------------------------------------------------- */

void FixPair::grow_arrays(int nmax)
{
  if (ncols == 1) {
    memory->grow(vector,nmax,"store/state:vector");
    vector_atom = vector;
  } else {
    memory->grow(array,nmax,ncols,"store/state:array");
    array_atom = array;
  }
}

/* ----------------------------------------------------------------------
   copy values within local atom-based array
------------------------------------------------------------------------- */

void FixPair::copy_arrays(int i, int j, int /*delflag*/)
{
  if (ncols == 1) {
    vector[j] = vector[i];
  } else {
    for (int m = 0; m < ncols; m++)
      array[j][m] = array[i][m];
  }
}

/* ----------------------------------------------------------------------
   pack values in local atom-based array for exchange with another proc
------------------------------------------------------------------------- */

int FixPair::pack_exchange(int i, double *buf)
{
  if (ncols == 1) {
    buf[0] = vector[i];
  } else {
    for (int m = 0; m < ncols; m++)
      buf[m] = array[i][m];
  }

  return ncols;
}

/* ----------------------------------------------------------------------
   unpack values in local atom-based array from exchange with another proc
------------------------------------------------------------------------- */

int FixPair::unpack_exchange(int nlocal, double *buf)
{
  if (ncols == 1) {
    vector[nlocal] = buf[0];
  } else {
    for (int m = 0; m < ncols; m++)
      array[nlocal][m] = buf[m];
  }

  return ncols;
}

/* ----------------------------------------------------------------------
   memory usage of local atom-based vector or array
------------------------------------------------------------------------- */

double FixPair::memory_usage()
{
  double bytes = 0.0;
  if (ncols == 1) bytes += (double)atom->nmax * sizeof(double);
  else bytes += (double)atom->nmax*ncols * sizeof(double);
  return bytes;
}

int FixPair::modify_param(int narg, char **arg)
{
    nevery = utils::inumeric(FLERR,arg[0],false,lmp);
    if (nevery < 1) error->all(FLERR,"Illegal fix_modify pair command");

    return 1; // how many arguments were processed
}<|MERGE_RESOLUTION|>--- conflicted
+++ resolved
@@ -70,14 +70,7 @@
 
   for (int ifield = 0; ifield < nfield; ifield++) {
     if (trigger[ifield] == 0) triggername[ifield] = nullptr;
-<<<<<<< HEAD
-    else {
-      auto str = fmt::format("{}_flag", fieldname[ifield]);
-      triggername[ifield] = utils::strdup(str);
-    }
-=======
     else triggername[nfield] = utils::strdup(fmt::format("{}_flag", fieldname[ifield]));
->>>>>>> 2997fff3
   }
 
   // extract all fields just to get number of per-atom values
@@ -114,7 +107,7 @@
   //     since it may be accessed
 
   peratom_flag = 1;
-  if (ncols == 1) size_peratom_cols = 0; // MODIFIED
+  if (ncols == 1) size_peratom_cols = 0;
   else size_peratom_cols = ncols;
   peratom_freq = 1;
 
