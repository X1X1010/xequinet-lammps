/* -*- c++ -*- ----------------------------------------------------------
   LAMMPS - Large-scale Atomic/Molecular Massively Parallel Simulator
   https://www.lammps.org/, Sandia National Laboratories
   LAMMPS development team: developers@lammps.org

   Copyright (2003) Sandia Corporation.  Under the terms of Contract
   DE-AC04-94AL85000 with Sandia Corporation, the U.S. Government retains
   certain rights in this software.  This software is distributed under
   the GNU General Public License.

   See the README file in the top-level LAMMPS directory.
------------------------------------------------------------------------- */

#ifdef DUMP_CLASS
// clang-format off
DumpStyle(custom,DumpCustom);
// clang-format on
#else

#ifndef LMP_DUMP_CUSTOM_H
#define LMP_DUMP_CUSTOM_H

#include "dump.h"

namespace LAMMPS_NS {

class DumpCustom : public Dump {
 public:
  DumpCustom(class LAMMPS *, int, char **);
  ~DumpCustom() override;

  const char *MAGIC_STRING = "DUMPCUSTOM";
  const int FORMAT_REVISION = 0x0002;
  const int ENDIAN = 0x0001;

 protected:
  int nevery;        // dump frequency for output
  char *idregion;    // region ID, nullptr if no region
  int triclinic_general;  // 1 if output box & per-atom info for general triclinic

  int nthresh;                        // # of defined thresholds
  int nthreshlast;                    // # of defined thresholds with value = LAST
                                      //
  int *thresh_array;                  // array to threshold on for each nthresh
  int *thresh_op;                     // threshold operation for each nthresh
  double *thresh_value;               // threshold value for each nthresh
  int *thresh_last;                   // for threshold value = LAST,
                                      // index into thresh_fix
                                      // -1 if not LAST, value is numeric
                                      //
  class FixStoreAtom **thresh_fix;    // stores values for each threshold LAST
  char **thresh_fixID;                // IDs of thresh_fixes
  int *thresh_first;                  // 1 the first time a FixStore values accessed

  int expand;        // flag for whether field args were expanded
  char **earg;       // field names with wildcard expansion
  int nargnew;       // size of earg
                     //
  int *vtype;        // type of each vector (INT, DOUBLE)
  char **vformat;    // format string for each vector element
                     //
  char *columns;     // column labels
  char *columns_default;
  //
  int nchoose;        // # of selected atoms
  int maxlocal;       // size of atom selection and variable arrays
  int *choose;        // local indices of selected atoms
  double *dchoose;    // value for each atom to threshold against
  int *clist;         // compressed list of indices of selected atoms

  int nfield;                 // # of keywords listed by user
  int ioptional;              // index of start of optional args
                              //
  int *field2index;           // which compute,fix,variable,custom calcs this field
  int *argindex;              // index into compute,fix,custom per-atom data
                              // 0 for per-atom vector, 1-N for cols of per-atom array
                              //
  int ncompute;               // # of Computes accessed by dump
  char **id_compute;          // their IDs
  class Compute **compute;    // list of ptrs to the Computes
                              //
  int nfix;                   // # of Fixes used by dump
  char **id_fix;              // their IDs
  class Fix **fix;            // list of ptrs to the Fixes
                              //
  int nvariable;              // # of Variables used by dump
  char **id_variable;         // their names
  int *variable;              // list of Variable indices in Variable class
  double **vbuf;              // local storage for variable evaluation
                              //
  int ncustom;                // # of Custom atom properties used by dump
  char **id_custom;           // their names
  int *custom;                // list of Custom indices in Atom class
  int *custom_flag;           // list of IVEC,DVEC,IARRAY,DARRAY styles
                              //
  int ntypes;                 // # of atom types
  char **typenames;           // array of element names for each type

  // private methods

  void init_style() override;
  void write_header(bigint) override;
  int count() override;
  void pack(tagint *) override;
  int convert_string(int, double *) override;
  void write_data(int, double *) override;
  double memory_usage() override;

  int parse_fields(int, char **);
  int add_compute(const char *);
  int add_fix(const char *);
  int add_variable(const char *);
  int add_custom(const char *, int);
  int modify_param(int, char **) override;

  void header_format_binary();
  void header_unit_style_binary();
  void header_time_binary();
  void header_columns_binary();
  void format_magic_string_binary();
  void format_endian_binary();
  void format_revision_binary();

  typedef void (DumpCustom::*FnPtrHeader)(bigint);
  FnPtrHeader header_choice;    // ptr to write header functions
  void header_binary(bigint);
  void header_binary_triclinic(bigint);
  void header_binary_triclinic_general(bigint);
  void header_item(bigint);
  void header_item_triclinic(bigint);
  void header_item_triclinic_general(bigint);

  typedef void (DumpCustom::*FnPtrWrite)(int, double *);
  FnPtrWrite write_choice;    // ptr to write data functions
  void write_binary(int, double *);
  void write_string(int, double *);
  void write_lines(int, double *);

  // customize by adding a method prototype

  typedef void (DumpCustom::*FnPtrPack)(int);
  FnPtrPack *pack_choice;    // ptrs to pack functions

  void pack_compute(int);
  void pack_fix(int);
  void pack_variable(int);
  void pack_custom(int);

  void pack_id(int);
  void pack_molecule(int);
  void pack_proc(int);
  void pack_procp1(int);
  void pack_type(int);
  void pack_mass(int);

  void pack_x(int);
  void pack_y(int);
  void pack_z(int);
  void pack_x_triclinic_general(int);
  void pack_y_triclinic_general(int);
  void pack_z_triclinic_general(int);

  void pack_xs(int);
  void pack_ys(int);
  void pack_zs(int);
  void pack_xs_triclinic(int);
  void pack_ys_triclinic(int);
  void pack_zs_triclinic(int);

  void pack_xu(int);
  void pack_yu(int);
  void pack_zu(int);
  void pack_xu_triclinic(int);
  void pack_yu_triclinic(int);
  void pack_zu_triclinic(int);
  void pack_xu_triclinic_general(int);
  void pack_yu_triclinic_general(int);
  void pack_zu_triclinic_general(int);

  void pack_xsu(int);
  void pack_ysu(int);
  void pack_zsu(int);
  void pack_xsu_triclinic(int);
  void pack_ysu_triclinic(int);
  void pack_zsu_triclinic(int);

  void pack_ix(int);
  void pack_iy(int);
  void pack_iz(int);

  void pack_vx(int);
  void pack_vy(int);
  void pack_vz(int);
  void pack_vx_triclinic_general(int);
  void pack_vy_triclinic_general(int);
  void pack_vz_triclinic_general(int);

  void pack_fx(int);
  void pack_fy(int);
  void pack_fz(int);
  void pack_fx_triclinic_general(int);
  void pack_fy_triclinic_general(int);
  void pack_fz_triclinic_general(int);

  void pack_q(int);

  void pack_mux(int);
  void pack_muy(int);
  void pack_muz(int);
  void pack_mu(int);
  void pack_mux_triclinic_general(int);
  void pack_muy_triclinic_general(int);
  void pack_muz_triclinic_general(int);

  void pack_radius(int);
  void pack_diameter(int);
<<<<<<< HEAD

  void pack_heatflow(int);
  void pack_temperature(int);
=======
>>>>>>> bd99c2d6

  void pack_omegax(int);
  void pack_omegay(int);
  void pack_omegaz(int);
  void pack_omegax_triclinic_general(int);
  void pack_omegay_triclinic_general(int);
  void pack_omegaz_triclinic_general(int);

  void pack_angmomx(int);
  void pack_angmomy(int);
  void pack_angmomz(int);
  void pack_angmomx_triclinic_general(int);
  void pack_angmomy_triclinic_general(int);
  void pack_angmomz_triclinic_general(int);

  void pack_tqx(int);
  void pack_tqy(int);
  void pack_tqz(int);
  void pack_tqx_triclinic_general(int);
  void pack_tqy_triclinic_general(int);
  void pack_tqz_triclinic_general(int);
};

}    // namespace LAMMPS_NS

#endif
#endif<|MERGE_RESOLUTION|>--- conflicted
+++ resolved
@@ -214,12 +214,6 @@
 
   void pack_radius(int);
   void pack_diameter(int);
-<<<<<<< HEAD
-
-  void pack_heatflow(int);
-  void pack_temperature(int);
-=======
->>>>>>> bd99c2d6
 
   void pack_omegax(int);
   void pack_omegay(int);
