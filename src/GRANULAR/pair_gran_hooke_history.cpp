--- conflicted
+++ resolved
@@ -67,12 +67,8 @@
   // this is so final order of Modify:fix will conform to input script
 
   fix_history = nullptr;
-<<<<<<< HEAD
-  fix_dummy = (FixDummy *) modify->add_fix("NEIGH_HISTORY_HH_DUMMY all DUMMY");
-=======
   fix_dummy = (FixDummy *) modify->add_fix("NEIGH_HISTORY_HH_DUMMY"
                                            + std::to_string(instance_me) + " all DUMMY");
->>>>>>> fe008b93
 }
 
 /* ---------------------------------------------------------------------- */
@@ -439,14 +435,9 @@
   // this is so its order in the fix list is preserved
 
   if (history && (fix_history == nullptr)) {
-<<<<<<< HEAD
-    auto cmd = fmt::format("NEIGH_HISTORY_HH all NEIGH_HISTORY {}", size_history);
-    fix_history = (FixNeighHistory *) modify->replace_fix("NEIGH_HISTORY_HH_DUMMY", cmd, 1);
-=======
     auto cmd = fmt::format("NEIGH_HISTORY_HH{} all NEIGH_HISTORY {}", instance_me, size_history);
     fix_history = (FixNeighHistory *) modify->replace_fix("NEIGH_HISTORY_HH_DUMMY"
                                                           + std::to_string(instance_me),cmd,1);
->>>>>>> fe008b93
     fix_history->pair = this;
   }
 
