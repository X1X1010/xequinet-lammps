--- conflicted
+++ resolved
@@ -133,16 +133,10 @@
 
   // insure use of KSpace long-range solver, set g_ewald
 
-<<<<<<< HEAD
-  // if (force->kspace == NULL)
-  //   error->all(FLERR,"Pair style requires a KSpace style");
-=======
   if (force->kspace == nullptr)
     error->all(FLERR,"Pair style requires a KSpace style");
->>>>>>> 51d55aa0
-
-  // g_ewald = force->kspace->g_ewald;
-  g_ewald = 1.0;
+
+  g_ewald = force->kspace->g_ewald;
 }
 
 /* ----------------------------------------------------------------------
@@ -223,9 +217,6 @@
     memory->grow(emag,nlocal_max,"pair/spin:emag");
   }
 
-
-  printf("test gewald %g \n",g_ewald);
-
   pre1 = 2.0 * g_ewald / MY_PIS;
   pre2 = 4.0 * pow(g_ewald,3.0) / MY_PIS;
   pre3 = 8.0 * pow(g_ewald,5.0) / MY_PIS;
