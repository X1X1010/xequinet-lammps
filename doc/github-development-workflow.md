# Outline of the GitHub Development Workflow

This purpose of this document is to provide a point of reference for the
core LAMMPS developers and other LAMMPS contributors to understand the
choices the LAMMPS developers have agreed on. Git and GitHub provide the
tools, but do not set policies, so it is up to the developers to come to
an agreement as to how to define and interpret policies. This document
is likely to change as our experiences and needs change and we try to
adapt accordingly. Last change 2018-12-19.

## Table of Contents

  * [GitHub Merge Management](#github-merge-management)
  * [Pull Requests](#pull-requests)
    * [Pull Request Assignments](#pull-request-assignments)
    * [Pull Request Reviews](#pull-request-reviews)
    * [Pull Request Discussions](#pull-request-discussions)
    * [Checklist for Pull Requests](#checklist-for-pull-requests)
  * [GitHub Issues](#github-issues)
  * [Milestones and Release Planning](#milestones-and-release-planning)

## GitHub Merge Management

In the interest of consistency, ONLY ONE of the core LAMMPS developers
should doing the merging itself.  This is currently
[@akohlmey](https://github.com/akohlmey) (Axel Kohlmeyer).
If this assignment needs to be changed, it shall be done right after a
stable release.  If the currently assigned developer cannot merge outstanding pull 
requests in a timely manner, or in other extenuating circumstances, 
other core LAMMPS developers with merge rights can merge pull requests,
when necessary. 

## Pull Requests

ALL changes to the LAMMPS code and documentation, however trivial, MUST
be submitted as a pull request to GitHub. All changes to the "master"
branch must be made exclusively through merging pull requests. The
"unstable" and "stable" branches, respectively are only to be updated
upon patch or stable releases with fast-forward merges based on the
associated tags. Pull requests may also be submitted to (long-running)
feature branches created by LAMMPS developers inside the LAMMPS project,
if needed. Those are not subject to the merge and review restrictions
discussed in this document, though, but get managed as needed on a
case-by-case basis.

### Pull Request Assignments

Pull requests can be "chaperoned" by one of the LAMMPS core developers.
This is indicated by who the pull request is assigned to. LAMMPS core
developers can self-assign or they can decide to assign a pull request
to a different LAMMPS developer. Being assigned to a pull request means,
that this pull request may need some work and the assignee is tasked to
determine whether this might be needed or not, and may either implement
the required changes or ask the submitter of the pull request to implement
them.  Even though, all LAMMPS developers may have write access to pull
requests (if enabled by the submitter, which is the default), only the
submitter or the assignee of a pull request may do so.  During this
period the `work_in_progress` label shall be applied to the pull
request.  The assignee gets to decide what happens to the pull request
next, e.g. whether it should be assigned to a different developer for
additional checks and changes, or is recommended to be merged.  Removing
the `work_in_progress` label and assigning the pull request to the
developer tasked with merging signals that a pull request is ready to be
merged.

### Pull Request Reviews

People can be assigned to review a pull request in two ways:

  * They can be assigned manually to review a pull request
    by the submitter or a LAMMPS developer
  * They can be automatically assigned, because a developers matches
    a file pattern in the `.github/CODEOWNERS` file, which associates
    developers with the code they contributed and maintain.

Reviewers are requested to state their appraisal of the proposed changes
and either approve or request changes. People may unassign themselves
from review, if they feel not competent about the changes proposed. At
least two approvals from LAMMPS developers with write access are required
before merging in addition to the automated compilation tests.
Merging counts as implicit approval, so does submission of a pull request
(by a LAMMPS developer). So the person doing the merge may not also submit
an approving review. The feature, that reviews from code owners are "hard"
reviews (i.e. they must all be approved before merging is allowed), is
currently disabled and it is in the discretion of the merge maintainer to
assess when a sufficient degree of approval, especially from external
contributors, has been reached in these cases.  Reviews may be
(automatically) dismissed, when the reviewed code has been changed,
and then approval is required a second time.

### Pull Request Discussions

All discussions about a pull request should be kept as much as possible
on the pull request discussion page on GitHub, so that other developers
can later review the entire discussion after the fact and understand the
rationale behind choices made.  Exceptions to this policy are technical
discussions, that are centered on tools or policies themselves
(git, github, c++) rather than on the content of the pull request.

### Checklist for Pull Requests

Here are some items to check:
  * source and text files should not have CR/LF line endings (use dos2unix to remove)
  * every new command or style should have documentation. The names of
  source files (c++ and manual) should follow the name of the style.
  (example: `src/fix_nve.cpp`, `src/fix_nve.h` for `fix nve` command,
  implementing the class `FixNVE`, documented in `doc/src/fix_nve.rst`)
  * all new style names should be lower case, the must be no dashes,
  blanks, or underscores separating words, only forward slashes.
  * new style docs should be added to the "overview" files in
  `doc/src/Commands_*.rst`, `doc/src/{fixes,computes,pairs,bonds,...}.rst`
  * check whether manual cleanly translates with `make html` and `make pdf`
  * if documentation is (still) provided as a .txt file, convert to .rst
  and remove the .txt file. For files in doc/txt the conversion is automatic.
  * remove all .txt files in `doc/txt` that are out of sync with their .rst counterparts in `doc/src`
  * check spelling of manual with `make spelling` in doc folder
  * check style tables and command lists with `make style_check`
  * new source files in packages should be added to `src/.gitignore`
  * removed or renamed files in packages should be added to `src/Purge.list`
  * C++ source files should use C++ style include files for accessing
  C-library APIs, e.g. `#include <cstdlib>` instead of `#include <stdlib.h>`.
  And they should use angular brackets instead of double quotes. Full list:
    * assert.h -> cassert
    * ctype.h -> cctype
    * errno.h -> cerrno
    * float.h -> cfloat
    * limits.h -> climits
    * math.h -> cmath
    * complex.h -> complex
    * setjmp.h -> csetjmp
    * signal.h -> csignal
    * stddef.h -> cstddef
    * stdint.h -> cstdint
    * stdio.h -> cstdio
    * stdlib.h -> cstdlib
    * string.h -> cstring
    * time.h -> ctime
    * Do NOT replace (as they are C++-11): `inttypes.h` and `stdint.h`.
  * Code should follow the C++-98 standard. C++-11 is only accepted
  in individual special purpose packages
  * indentation is 2 spaces per level
<<<<<<< HEAD
  * there should be NO tabs and no trailing whitespace
=======
  * there should be NO tabs and no trailing whitespace (review the "checkstyle" test on pull requests)
>>>>>>> 5e3fe197
  * header files, especially of new styles, should not include any
  other headers, except the header with the base class or cstdio.
  Forward declarations should be used instead when possible.
  * iostreams should be avoided. LAMMPS uses stdio from the C-library.
  * use of STL in headers and class definitions should be avoided.
  * there MUST NOT be any "using namespace XXX;" statements in headers.
  * static class members should be avoided at all cost.
  * anything storing atom IDs should be using `tagint` and not `int`.
  This can be flagged by the compiler only for pointers and only when
  compiling LAMMPS with `-DLAMMPS_BIGBIG`.
  * when including both `lmptype.h` (and using defines or macros from it)
  and `mpi.h`, `lmptype.h` must be included first.
  * when pair styles are added, check if settings for flags like
  `single_enable`, `writedata`, `reinitflag`, `manybody_flag`
  and others are correctly set and supported.

## GitHub Issues

The GitHub issue tracker is the location where the LAMMPS developers
and other contributors or LAMMPS users can report issues or bugs with
the LAMMPS code or request new features to be added. Feature requests
are usually indicated by a `[Feature Request]` marker in the subject.
Issues are assigned to a person, if this person is working on this
feature or working to resolve an issue. Issues that have nobody working
on them at the moment, have the label `volunteer needed` attached.

When an issue, say `#125` is resolved by a specific pull request,
the comment for the pull request shall contain the text `closes #125`
or `fixes #125`, so that the issue is automatically deleted when
the pull request is merged.

## Milestones and Release Planning

LAMMPS uses a continuous release development model with incremental
changes, i.e. significant effort is made - including automated pre-merge
testing - that the code in the branch "master" does not get broken.
More extensive testing (including regression testing) is performed after
code is merged to the "master" branch. There are patch releases of
LAMMPS every 1-3 weeks at a point, when the LAMMPS developers feel, that
a sufficient amount of changes have happened, and the post-merge testing
has been successful. These patch releases are marked with a
`patch_<version date>` tag and the "unstable" branch follows only these
versions (and thus is always supposed to be of production quality,
unlike "master", which may be temporary broken, in the case of larger
change sets or unexpected incompatibilities or side effects.

About 3-4 times each year, there are going to be "stable" releases
of LAMMPS.  These have seen additional, manual testing and review of
results from testing with instrumented code and static code analysis.
Also, in the last 2-3 patch releases before a stable release are
"release candidate" versions which only contain bugfixes and
documentation updates.  For release planning and the information of
code contributors, issues and pull requests being actively worked on
are assigned a "milestone", which corresponds to the next stable
release or the stable release after that, with a tentative release
date.
<|MERGE_RESOLUTION|>--- conflicted
+++ resolved
@@ -139,11 +139,7 @@
   * Code should follow the C++-98 standard. C++-11 is only accepted
   in individual special purpose packages
   * indentation is 2 spaces per level
-<<<<<<< HEAD
-  * there should be NO tabs and no trailing whitespace
-=======
   * there should be NO tabs and no trailing whitespace (review the "checkstyle" test on pull requests)
->>>>>>> 5e3fe197
   * header files, especially of new styles, should not include any
   other headers, except the header with the base class or cstdio.
   Forward declarations should be used instead when possible.
