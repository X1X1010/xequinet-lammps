--- conflicted
+++ resolved
@@ -205,14 +205,10 @@
 
     :type: float
     """
-<<<<<<< HEAD
     if self._pylmp.lmp.extract_setting('rmass_flag'):
       return self.get("rmass", self.index)
     else:
       return self.get("mass", self.type)
-=======
-    return self.get("mass", self.type)
->>>>>>> de8b1b49
 
   @property
   def radius(self):
